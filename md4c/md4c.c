--- conflicted
+++ resolved
@@ -3376,121 +3376,6 @@
     MD_SPAN_A_DETAIL det;
     int ret = 0;
 
-<<<<<<< HEAD
-    MD_TEMP_BUFFER((end - beg) * sizeof(CHAR));
-    ptr = ctx->buffer;
-
-    while(off < end) {
-        if(CH(off) == _T('\\')  &&  off+1 < end  &&  ISPUNCT(off+1)) {
-            off++;
-            continue;
-        }
-
-        *ptr = CH(off);
-        ptr++;
-        off++;
-    }
-
-    *p_size = ptr - ctx->buffer;
-
-abort:
-    return ret;
-}
-
-static int
-md_setup_span_a_detail(MD_CTX* ctx, const MD_MARK* mark, MD_SPAN_A_DETAIL* det)
-{
-    const MD_MARK* dest_mark = mark+1;
-    const MD_MARK* title_mark = mark+2;
-    int ret = 0;
-
-    MD_ASSERT(dest_mark->ch == 'D');
-    if(dest_mark->beg < dest_mark->end) {
-        if(dest_mark->flags & MD_MARK_LINKDESTCONTAINESESCAPE) {
-            MD_CHECK(md_unescape_link_dest(ctx, dest_mark->beg, dest_mark->end, &det->href_size));
-            det->href = ctx->buffer;
-        } else {
-            det->href = STR(dest_mark->beg);
-            det->href_size = dest_mark->end - dest_mark->beg;
-        }
-    } else {
-        det->href = NULL;
-        det->href_size = 0;
-    }
-
-    MD_ASSERT(title_mark->ch == 'D');
-    det->title = md_mark_get_ptr(ctx, title_mark - ctx->marks);
-    det->title_size = title_mark->prev;
-
-abort:
-    return ret;
-}
-
-static void
-md_build_img_alt(MD_CTX* ctx, MD_MARK* mark, const MD_LINE* lines, SZ n_lines,
-                 OFF beg, OFF end, CHAR* buffer, SZ* p_size)
-{
-    MD_MARK* inner_mark;
-    SZ line_index = 0;
-    OFF off = beg;
-    CHAR* ptr = buffer;
-
-    /* Revive the contents of any inner image so we include its ALT. */
-    for(inner_mark = mark; inner_mark < ctx->marks + mark->next; inner_mark++) {
-        if(inner_mark->ch == '!')
-            inner_mark->end = inner_mark->beg + 2;
-    }
-
-    while(lines[line_index].end <= beg)
-        line_index++;
-
-    while(!(mark->flags & MD_MARK_RESOLVED))
-        mark++;
-
-    while(line_index < n_lines) {
-        OFF line_end = lines[line_index].end;
-        if(line_end > end)
-            line_end = end;
-
-        while(off < line_end) {
-            OFF tmp = (line_end < mark->beg) ? line_end : mark->beg;
-            memcpy(ptr, STR(off), (tmp - off) * sizeof(CHAR));
-            ptr += (tmp - off);
-            off = tmp;
-
-            if(off >= mark->beg) {
-                off = mark->end;
-
-                mark++;
-                while(!(mark->flags & MD_MARK_RESOLVED) || mark->beg < off)
-                    mark++;
-            }
-        }
-
-        if(off >= end)
-            break;
-
-        line_index++;
-        off = lines[line_index].beg;
-        *ptr = _T(' ');
-        ptr++;
-   }
-
-   *p_size = ptr - buffer;
-}
-
-static int
-md_setup_span_img_detail(MD_CTX* ctx, MD_MARK* mark, const MD_LINE* lines, SZ n_lines,
-                         OFF alt_beg, OFF alt_end, MD_SPAN_IMG_DETAIL* det)
-{
-    const MD_MARK* dest_mark = mark+1;
-    const MD_MARK* title_mark = mark+2;
-    int ret = 0;
-
-    MD_ASSERT(dest_mark->ch == 'D');
-    if(dest_mark->beg < dest_mark->end)
-        det->src = STR(dest_mark->beg);
-=======
     /* Note we here rely on fact that MD_SPAN_A_DETAIL and
      * MD_SPAN_IMG_DETAIL are binary-compatible. */
     memset(&det, 0, sizeof(MD_SPAN_A_DETAIL));
@@ -3501,7 +3386,6 @@
 
     if(enter)
         MD_ENTER_SPAN(type, &det);
->>>>>>> c235a02e
     else
         MD_LEAVE_SPAN(type, &det);
 
